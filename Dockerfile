--- conflicted
+++ resolved
@@ -22,10 +22,7 @@
 # ===============================
 FROM node:20-alpine AS runtime
 
-<<<<<<< HEAD
-=======
 #Install SSH-Client
->>>>>>> 3b12557a
 RUN apk add --no-cache openssh-client
 
 # Arbeitsverzeichnis
