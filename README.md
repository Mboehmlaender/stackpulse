![StackPulse Logo](assets/images/stackpulse.png)

# 📦 StackPulse ![Release](https://img.shields.io/badge/release-v0.2-blue.svg) 

**StackPulse** ist eine kleine Web-App, die über die Portainer-API deine Docker-Stacks verwaltet und aktualisiert.  
<<<<<<< HEAD
Aktuell funktionier StackPulse nur mit der Business-Edition von Portainer. Die Communitiy-Edition wird in einem späteren Release implementiert!
=======
Aktuell funktioniert StackPulse nur mit der Business-Edition von Portainer. Die Communitiy-Edition wird in einem späteren Release implementiert!
>>>>>>> 7072a21e
Sie besteht aus einem **Backend (Node.js/Express)** und einem **Frontend (React/Tailwind)**.  

Ziel:  
- Übersicht über alle Stacks in deiner Portainer-Instanz  
- Später: Updates, Deployments und Monitoring  
- Bereitstellung als **Docker Image**, nutzbar über **docker-compose**  

---

## 🚀 Features & Roadmap

<details>
  <summary>✅ v0.1 – Initial Release</summary>

- Projektstruktur mit Frontend & Backend  
- Lokales Startskript (`scripts/start-dev.sh`)  
- Frontend zeigt Stacks an (über Backend)  
- API-Verbindung zu Portainer  
- Stack Redeploy  
- Bereitstellung eines Docker Images über GHCR  

</details>

<details>
  <summary>✅ v0.2 – Release</summary>

### Backend
- [x] Anbindung einer SQLite-Datenbank  
- [x] Logging der Redeploy-Aktionen in SQLite speichern  
- [x] API-Endpunkte für Log-Abfragen  
- [x] Funktionen für Pagination, Löschen und Export 

### Frontend
- [x] Anzeige der Logs (inkl. Statusfarben)  
- [x] UI-Komponenten für Log-Details  
- [x] Filterfunktionen für die Logs
- [x] Pagination, Lösch- und Exportanzeigen

### Features
- [x] Selektive Auswahl: einzelne Stacks oder Services neu deployen  

</details>

<details>
  <summary>✅ v0.3 – Release</summary>

### Backend
- [x] Automatische Datenbereinigung: Duplikate bei Stack-IDs erkennen & entfernen
- [x] Erweiterung der Logs  
- [x] API für Filter & Suche (Stacks nach Name/Status abrufen)  

### Frontend
- [x] Filter: Stacks nach Name oder Status durchsuchen 
- [x] Benachrichtigungen im UI: erfolgreicher/fehlgeschlagener Redeploy (Toast)  
- [x] Visualisierung der Datenbereinigung (Konflikt/Auto-Fix Meldungen)  

### Features
- [x] Frontend-Filter für schnellere Navigation bei vielen Stacks  
- [x] Echtzeit-Feedback im UI (Notifications)  
- [x] Datenkonsistenz sichern: keine doppelten Stack-IDs mehr

</details>

<details open>
<summary>✅ v0.4 – Release</summary>

### Backend
- keine Änderungen

### Frontend
- [x] GUI komplett überarbeitet 
- [x] Umstellung auf Material Tailwind
- [x] Dashboard von Creative Tim als neues Frontend

### Features
- [x] Neue, übersichtliche Oberfläche im Material Design
- [x] leicht erweiterbar durch vorgefertigte Komponenten 
- [x] kleine Bugfixes

</details>

<details>
  <summary>🔮 Geplante Features (v0.5+)</summary>

- Notifications (z. B. via Webhooks oder Mail)  
- Authentifizierung & Benutzerverwaltung  
- Monitoring (Status, CPU/RAM)  
- Export/Import von Scheduler-Jobs (z. B. JSON)  
<<<<<<< HEAD
- Health-Checks nach Redeploy (automatisierte Tests, Statusprüfung)   
=======
>>>>>>> 7072a21e
- Integration Community Edition

</details>

</details>

---

## 🗂️ Projektstruktur

```bash
stackpulse/
├── backend/          # Node.js Backend mit Express
│   └── data          # SQlite Datenbank
│   └── db            # Datenbank-Integration
├── frontend/         # React Frontend mit Tailwind
├── scripts/          # Lokale Hilfsskripte (nicht Teil des Images)
│   └── start-dev.sh  #Skript für den lokalen Start
├── Dockerfile        # Multi-Stage Build für Frontend + Backend
├── docker-compose.yml
└── README.md
```

---

## 🔧 Lokaler Start

### 1. Dev-Server starten (Frontend + Backend)
```bash
./scripts/start-dev.sh
```

➡️ Danach:  
- Frontend → http://Deine-Server-IP:5173  

---

## 🐳 Docker-Setup

### Mit Compose starten
```bash
version: "2.4"
services:
    stackpulse:
        container_name: stackpulse
        image: ghcr.io/mboehmlaender/stackpulse
        ports:
          - '4001:4001'
        volumes:
          - stackpulse_data:/app/backend/data
        environment:
          PORTAINER_URL: "Your_Portainer_Server_Address"
          PORTAINER_API_KEY: "Your_Portainer_API_Key"
          PORTAINER_ENDPOINT_ID: "Your_Portainer_Endpoint_ID"
          SELF_STACK_ID: "Stackpulse ID"
        restart: unless-stopped

volumes:
  stackpulse_data:

```

Die PORTAINER_ENDPOINT_ID erhältst du, wenn du die die URL im Browser ansiehst, wenn du das Dashboard in Portainer öffnest:

![PORTAINER_ENDPOINT_ID](assets/images/ENDPOINT_ID.png)

Die 3 wäre in diesem Fall Endpoint-ID.

Die STACK_SELF_ID findest du, wenn du das Frontend von StackPulse öffnest:

![SELF_STACK_ID](assets/images/SELF_STACK_ID.png)

Diese ID kann erst nach dem Deploy von Stackpulse ausgelesen werden. Vergiss daher nicht, nach dem Hinterlegen der ID in den Variablen das Stack noch einmal zu redeployen!

---

## 📋 Voraussetzungen

- Node.js >= 20  
- Docker & Docker Compose  
- Zugang zu einer Portainer-Instanz (API-Key erforderlich)

---

## 🤝 Mitmachen

1. Repo forken  
2. Feature-Branch erstellen  
3. PR gegen `dev` öffnen  <|MERGE_RESOLUTION|>--- conflicted
+++ resolved
@@ -3,11 +3,7 @@
 # 📦 StackPulse ![Release](https://img.shields.io/badge/release-v0.2-blue.svg) 
 
 **StackPulse** ist eine kleine Web-App, die über die Portainer-API deine Docker-Stacks verwaltet und aktualisiert.  
-<<<<<<< HEAD
-Aktuell funktionier StackPulse nur mit der Business-Edition von Portainer. Die Communitiy-Edition wird in einem späteren Release implementiert!
-=======
 Aktuell funktioniert StackPulse nur mit der Business-Edition von Portainer. Die Communitiy-Edition wird in einem späteren Release implementiert!
->>>>>>> 7072a21e
 Sie besteht aus einem **Backend (Node.js/Express)** und einem **Frontend (React/Tailwind)**.  
 
 Ziel:  
@@ -96,10 +92,6 @@
 - Authentifizierung & Benutzerverwaltung  
 - Monitoring (Status, CPU/RAM)  
 - Export/Import von Scheduler-Jobs (z. B. JSON)  
-<<<<<<< HEAD
-- Health-Checks nach Redeploy (automatisierte Tests, Statusprüfung)   
-=======
->>>>>>> 7072a21e
 - Integration Community Edition
 
 </details>
